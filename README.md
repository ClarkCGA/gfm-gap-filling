# gfm-gap-filling
Fine-tuning the GFM model for gap filling task. 

Original pretraining script https://github.com/ClarkCGA/hls-foundation/blob/main/hls/pretraining/mae_training.py

MAE creation script https://github.com/facebookresearch/mae/blob/main/models_mae.py#

MAE overview https://huggingface.co/docs/transformers/model_doc/vit_mae  

## Directory Structure

Directories should be structured as follows:

```
gfm/
├── gfm-gap-filling/
│ ├── pretraining/
│ │ ├── training_data/
│ ├── Dockerfile
│ ├── .git
│ ├── README.md
├── data/
  ├── training_data/
```

## Running the Docker Image

<<<<<<< HEAD
Navigate to the `gfm` directory and run 
```
docker run --gpus all -it -v $PWD:/workspace/ -p 8888:8888 gapf
=======
Navigate to directory `gfm` and run 
```
docker run --gpus all -it -v $PWD:/workspace/ -p 8888:8888 gapfill
>>>>>>> 9edf0496
```
This will start a Jupyer Lab session which can be accessed via a web browser.

## Running the Fine-Tuning Script

In order to run the fine-tuning script, run mae_training.py on the command line as a python module. For example:


```
python -m mae_training --train_dir "/workspace/data/training_data" --batch_size 16 --num_epochs 200 --embed_dim 768 --cloud_range 0.01 1.0 --mask_position 2 --training_len 400 --local_rank 0 
```
**--train_dir** should point to the data directory containing .csv chip trackers and subfolders for hls data and cloud masks.

**--num_epochs** is the number of epochs the model will train for.

**--batch_size** can be modified according to memory constraints.

**--embed_dim** must be 768 to use the pretrained weights, but can be modified if training from scratch.

**--cloud_range** is the lower and upper limits of the ratio of clouds for masks that will be input randomly during training. During validation, the same set of cloud masks are used regardless of inputs for testing consistency across experiments.

**--local_rank** determines which GPU the module will run on. This allows for parallel experiments on machines with multiple GPUs available.

**--mask_position** defines which combinations of time steps will be masked. For example, an input of --mask_position 12 23 123 would cause the training to rotate between masking time step 1 and 2, 2 and 3, and 1, 2, and 3.

**--training_len** defines the number of time series image chips the model will train on. These will be randomly subsampled from the training set.

## Generating Graphs of Training Performance

Use create_graphs.ipynb to create graphs of model performance during fine-tuning. Replace the variable `job_id` with the experiment whose performance you want to visualize, e.g. `6231-fair-bs16-2023-08-21_16-49-34`

## Generating Example Images and Per-Image Statistics

This can be run for any weights checkpoint, including the pretrained weights. The script will access a checkpoint and save images to the visualization directory assocciated with the job id that is passed in the command line, creating it if it does not exist. For zero-shot, run as follows:

```
python -m mae_visualize --train_dir "/workspace/gfm-gap-filling/pretraining/training_data" --batch_size 1 --num_epochs 1 --embed_dim 768 --cloud_range 0.01 1.0 --local_rank 0 --checkpoint /workspace/gfm-gap-filling/pretraining/epoch-832-loss-0.0473.pt --job_id  zero_shot
```

For visualizing the results of fine tuning, run as follows:

```
python -m mae_visualize --train_dir "/workspace/gfm-gap-filling/pretraining/training_data" --batch_size 1 --num_epochs 1 --embed_dim 768 --cloud_range 0.01 1.0 --local_rank 0 --checkpoint /workspace/data/lchu/hls/checkpoints/6231-fair-bs16-2023-08-21_16-49-34/model_best.pt --job_id  6231-fair-bs16-2023-08-21_16-49-34
```

**--batch_size** must be 1 in order to extract statistics from ALL testing images

## Generating Visualizations of Per-Image Statistics

Use per_image_graphs.ipynb to create visualizations of the distributions and correlations of per-image performance metrics. Replace the variable `job_id` with the experiment whose performance you want to visualize, e.g. `6231-fair-bs16-2023-08-21_16-49-34`

## Generating Visualizations of Band Correlations

Use band_correlations.ipynb to create visualizations of band correlations for the low-coverage example image and the first 200 images of testing. Replace the variable `job_id` with the experiment whose performance you want to visualize, e.g. `6231-fair-bs16-2023-08-21_16-49-34`<|MERGE_RESOLUTION|>--- conflicted
+++ resolved
@@ -25,15 +25,9 @@
 
 ## Running the Docker Image
 
-<<<<<<< HEAD
-Navigate to the `gfm` directory and run 
-```
-docker run --gpus all -it -v $PWD:/workspace/ -p 8888:8888 gapf
-=======
 Navigate to directory `gfm` and run 
 ```
 docker run --gpus all -it -v $PWD:/workspace/ -p 8888:8888 gapfill
->>>>>>> 9edf0496
 ```
 This will start a Jupyer Lab session which can be accessed via a web browser.
 
