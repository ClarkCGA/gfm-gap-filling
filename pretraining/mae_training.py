--- conflicted
+++ resolved
@@ -519,16 +519,11 @@
     os.environ["TORCH_DISTRIBUTED_DEBUG"] = "DETAIL"
 
     # get input metadata
-<<<<<<< HEAD
-    with open("/workspace/gfm-gap-filling/pretraining/us_sampling_v1_t134_MC.json") as f:
-        input_meta_data = json.load(f)
-=======
    # with open("/workspace/gfm-gap-filling/pretraining/us_sampling_v1_t134_MC.json") as f:
  #   with open("/workspace/gfm-gap-filling/pretraining/CDL_chips.json") as f:
     with open("/workspace/gfm-gap-filling/pretraining/CDL_chips_5.json") as f:
         input_meta_data = json.load(f)
     print(input_meta_data)
->>>>>>> b52c3c76
     # create model
     model = MaskedAutoencoderViT(img_size=img_size, patch_size=patch_size,
                  num_frames=num_frames, tubelet_size=tubelet_size,
